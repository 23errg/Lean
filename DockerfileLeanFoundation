#
#	LEAN Foundation Docker Container March-2017
#	Cross platform deployment for multiple brokerages	
#	Intended to be used in conjunction with DockerfileLeanAlgorithm. This is just the foundation common OS+Dependencies required.
#

# Use base system for cleaning up wayward processes
FROM phusion/baseimage:0.9.19

MAINTAINER QuantConnect <contact@quantconnect.com>

# Use baseimage-docker's init system.
CMD ["/sbin/my_init"]

# Install OS Packages:
# Misc tools for running Python.NET and IB inside a headless container.
RUN \
  apt-get update && \
  apt-get install -y wget xvfb unzip curl libxrender1 libxtst6 libxi6 python-pip && \
  pip install --upgrade pip && pip install pycparser pandas scipy numpy

# Java for running IB inside container:
# https://github.com/dockerfile/java/blob/master/oracle-java8/Dockerfile
RUN \
  echo oracle-java8-installer shared/accepted-oracle-license-v1-1 select true | debconf-set-selections && \
  add-apt-repository -y ppa:webupd8team/java && \
  apt-get update && \
  apt-get install -y oracle-java8-installer && \
  rm -rf /var/lib/apt/lists/* && \
  rm -rf /var/cache/oracle-jdk8-installer
  
# Install IB Gateway: Installs to ~/Jts
RUN \
	wget http://data.quantconnect.com/interactive/ibgateway-latest-standalone-linux-x64-v960.2a.sh && \
	chmod 777 ibgateway-latest-standalone-linux-x64-v960.2a.sh && \
	./ibgateway-latest-standalone-linux-x64-v960.2a.sh -q && \
	wget -O ~/Jts/jts.ini http://data.quantconnect.com/interactive/ibgateway-latest-standalone-linux-x64-v960.2a.jts.ini && \
	rm ibgateway-latest-standalone-linux-x64-v960.2a.sh
	
# Install IB Controller: Installs to ~/IBController
RUN \
	wget http://data.quantconnect.com/interactive/IBController-QuantConnect-3.2.0.zip && \
	unzip IBController-QuantConnect-3.2.0.zip -d ~/IBController && \
	chmod -R 777 ~/IBController && \
	rm IBController-QuantConnect-3.2.0.zip
  
# Mono C# for LEAN:
# From https://github.com/mono/docker/blob/master/4.6.1.5/	
RUN apt-get update && rm -rf /var/lib/apt/lists/*
RUN apt-key adv --keyserver hkp://keyserver.ubuntu.com:80 --recv-keys 3FA7E0328081BFF6A14DA29AA6A19B38D3D831EF
RUN echo "deb http://download.mono-project.com/repo/debian wheezy/snapshots/4.6.1.5 main" > /etc/apt/sources.list.d/mono-xamarin.list \
  && apt-get update \
  && apt-get install -y binutils mono-complete ca-certificates-mono mono-vbnc nuget referenceassemblies-pcl \
  && apt-get install -y fsharp && rm -rf /var/lib/apt/lists/* /tmp/*

# Install Python.NET
RUN nuget install QuantConnect.pythonnet -Version 1.0.0 \
    && cp QuantConnect.pythonnet.1.0.0/lib/UCS4/Python.Runtime.dll /usr/lib \
<<<<<<< HEAD
    && cp QuantConnect.pythonnet.1.0.0/build/Python.Runtime.dll.config /usr/lib

RUN ln -s /usr/lib/x86_64-linux-gnu/libpython2.7.so /usr/lib/libpython27.so
=======
    && cp QuantConnect.pythonnet.1.0.0/build/Python.Runtime.dll.config /usr/lib
>>>>>>> 8875796d
<|MERGE_RESOLUTION|>--- conflicted
+++ resolved
@@ -56,10 +56,6 @@
 # Install Python.NET
 RUN nuget install QuantConnect.pythonnet -Version 1.0.0 \
     && cp QuantConnect.pythonnet.1.0.0/lib/UCS4/Python.Runtime.dll /usr/lib \
-<<<<<<< HEAD
     && cp QuantConnect.pythonnet.1.0.0/build/Python.Runtime.dll.config /usr/lib
-
-RUN ln -s /usr/lib/x86_64-linux-gnu/libpython2.7.so /usr/lib/libpython27.so
-=======
-    && cp QuantConnect.pythonnet.1.0.0/build/Python.Runtime.dll.config /usr/lib
->>>>>>> 8875796d
+	
+RUN ln -s /usr/lib/x86_64-linux-gnu/libpython2.7.so /usr/lib/libpython27.so